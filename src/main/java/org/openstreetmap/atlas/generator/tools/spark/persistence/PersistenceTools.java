package org.openstreetmap.atlas.generator.tools.spark.persistence;

import java.io.IOException;
import java.io.InputStream;
import java.io.OutputStream;
import java.util.Map;

import org.apache.hadoop.conf.Configuration;
import org.apache.hadoop.fs.Path;
import org.apache.hadoop.io.IOUtils;
import org.apache.log4j.Logger;
import org.openstreetmap.atlas.exception.CoreException;
import org.openstreetmap.atlas.generator.sharding.AtlasSharding;
import org.openstreetmap.atlas.generator.tools.spark.SparkJob;
import org.openstreetmap.atlas.generator.tools.spark.converters.ConfigurationConverter;
import org.openstreetmap.atlas.generator.tools.spark.utilities.SparkFileHelper;
import org.openstreetmap.atlas.geography.boundary.CountryBoundaryMap;
import org.openstreetmap.atlas.geography.sharding.Sharding;
import org.openstreetmap.atlas.streaming.resource.ResourceCloseable;
import org.openstreetmap.atlas.utilities.runtime.Command.Optionality;
import org.openstreetmap.atlas.utilities.runtime.Command.Switch;

/**
 * @author matthieun
 */
public class PersistenceTools
{
    public static final String SHARDING_FILE = "sharding.txt";
    public static final String BOUNDARIES_FILE = "boundaries.txt.gz";
    public static final String SHARDING_META = "sharding.meta";
    public static final String BOUNDARIES_META = "boundaries.meta";

    public static final Switch<Boolean> COPY_SHARDING_AND_BOUNDARIES = new Switch<>(
            "copyShardingAndBoundaries",
            "Copy the sharding tree and boundary file used in this job, if any",
            Boolean::parseBoolean, Optionality.OPTIONAL, "false");

    private static final Integer BUFFER_SIZE = 4 * 1024;
    private final Map<String, String> configurationMap;
    private static final Logger logger = Logger.getLogger(PersistenceTools.class);

    public PersistenceTools(final Map<String, String> configurationMap)
    {
        this.configurationMap = configurationMap;
    }

    public CountryBoundaryMap boundaries(final String input)
    {
        try (ResourceCloseable resource = SparkJob
                .resource(SparkFileHelper.combine(input, BOUNDARIES_FILE), this.configurationMap))
        {
            return CountryBoundaryMap.fromPlainText(resource);
        }
        catch (final Exception e)
        {
            logger.error(e);
<<<<<<< HEAD
            if (e instanceof RuntimeException)
            {
                throw (RuntimeException) e;
            }
            else
            {
                throw new CoreException("Could not close {}", e,
                        SparkFileHelper.combine(input, BOUNDARIES_FILE));
            }
=======
            throw new CoreException("Could not close {}",
                    SparkFileHelper.combine(input, BOUNDARIES_FILE), e);
>>>>>>> 74b10b4d
        }
    }

    public void copyShardingAndBoundariesToOutput(final String input, final String output)
    {
        copyToOutput(input, output, SHARDING_FILE);
        copyToOutput(input, output, SHARDING_META);
        copyToOutput(input, output, BOUNDARIES_FILE);
        copyToOutput(input, output, BOUNDARIES_META);
    }

    public Sharding sharding(final String input)
    {
        final Configuration hadoopConfiguration = hadoopConfiguration();
        final Path inputPath = new Path(SparkFileHelper.combine(input, SHARDING_FILE));
        return AtlasSharding.forString("dynamic@" + inputPath.toUri().toString(),
                hadoopConfiguration);
    }

    private void copyToOutput(final String input, final String output, final String name)
    {
        final Path inputPath = new Path(SparkFileHelper.combine(input, name));
        final Path outputPath = new Path(SparkFileHelper.combine(output, name));
        final Configuration configuration = hadoopConfiguration();
        try (InputStream inputStream = inputPath.getFileSystem(configuration).open(inputPath);
                OutputStream outputStream = outputPath.getFileSystem(configuration)
                        .create(outputPath))
        {
            if (inputStream == null)
            {
                throw new CoreException(
                        "{} does not exist and thus cannot be copied to the output.", inputPath);
            }
            IOUtils.copyBytes(inputStream, outputStream, BUFFER_SIZE, true);
        }
        catch (final IOException e)
        {
            throw new CoreException("Unable to copy {} to {}", input, output, e);
        }
    }

    private Configuration hadoopConfiguration()
    {
        return ConfigurationConverter.mapToHadoopConfiguration(this.configurationMap);
    }
}<|MERGE_RESOLUTION|>--- conflicted
+++ resolved
@@ -54,20 +54,8 @@
         catch (final Exception e)
         {
             logger.error(e);
-<<<<<<< HEAD
-            if (e instanceof RuntimeException)
-            {
-                throw (RuntimeException) e;
-            }
-            else
-            {
-                throw new CoreException("Could not close {}", e,
-                        SparkFileHelper.combine(input, BOUNDARIES_FILE));
-            }
-=======
             throw new CoreException("Could not close {}",
                     SparkFileHelper.combine(input, BOUNDARIES_FILE), e);
->>>>>>> 74b10b4d
         }
     }
 
